---
apiVersion: apiextensions.k8s.io/v1
kind: CustomResourceDefinition
metadata:
  annotations:
    controller-gen.kubebuilder.io/version: v0.18.0
  name: etcdclusters.operator.etcd.io
spec:
  group: operator.etcd.io
  names:
    kind: EtcdCluster
    listKind: EtcdClusterList
    plural: etcdclusters
    singular: etcdcluster
  scope: Namespaced
  versions:
  - name: v1alpha1
    schema:
      openAPIV3Schema:
        description: EtcdCluster is the Schema for the etcdclusters API.
        properties:
          apiVersion:
            description: |-
              APIVersion defines the versioned schema of this representation of an object.
              Servers should convert recognized schemas to the latest internal value, and
              may reject unrecognized values.
              More info: https://git.k8s.io/community/contributors/devel/sig-architecture/api-conventions.md#resources
            type: string
          kind:
            description: |-
              Kind is a string value representing the REST resource this object represents.
              Servers may infer this from the endpoint the client submits requests to.
              Cannot be updated.
              In CamelCase.
              More info: https://git.k8s.io/community/contributors/devel/sig-architecture/api-conventions.md#types-kinds
            type: string
          metadata:
            type: object
          spec:
            description: EtcdClusterSpec defines the desired state of EtcdCluster.
            properties:
              etcdOptions:
                description: etcd configuration options are passed as command line
                  arguments to the etcd container, refer to etcd documentation for
                  configuration options applicable for the version of etcd being used.
                items:
                  type: string
                type: array
<<<<<<< HEAD
              podTemplate:
                description: PodTemplate is the pod template to use for the etcd cluster.
                properties:
                  annotations:
                    additionalProperties:
                      type: string
                    description: Annotations is the annotations to add to the pod.
                    type: object
                type: object
=======
              imageRegistry:
                description: |-
                  ImageRegistry specifies the container registry that hosts the etcd images.
                  If unset, it defaults to the value provided via the controller's
                  --image-registry flag, which itself defaults to "gcr.io/etcd-development/etcd".
                type: string
>>>>>>> 9c76f832
              size:
                description: Size is the expected size of the etcd cluster.
                minimum: 1
                type: integer
              storageSpec:
                description: StorageSpec is the name of the StorageSpec to use for
                  the etcd cluster. If not provided, then each POD just uses the temporary
                  storage inside the container.
                properties:
                  accessModes:
                    type: string
                  pvcName:
                    type: string
                  storageClassName:
                    type: string
                  volumeSizeLimit:
                    anyOf:
                    - type: integer
                    - type: string
                    pattern: ^(\+|-)?(([0-9]+(\.[0-9]*)?)|(\.[0-9]+))(([KMGTPE]i)|[numkMGTPE]|([eE](\+|-)?(([0-9]+(\.[0-9]*)?)|(\.[0-9]+))))?$
                    x-kubernetes-int-or-string: true
                  volumeSizeRequest:
                    anyOf:
                    - type: integer
                    - type: string
                    pattern: ^(\+|-)?(([0-9]+(\.[0-9]*)?)|(\.[0-9]+))(([KMGTPE]i)|[numkMGTPE]|([eE](\+|-)?(([0-9]+(\.[0-9]*)?)|(\.[0-9]+))))?$
                    x-kubernetes-int-or-string: true
                required:
                - volumeSizeRequest
                type: object
              tls:
                description: TLS is the TLS certificate configuration to use for the
                  etcd cluster and etcd operator.
                properties:
                  provider:
                    type: string
                  providerCfg:
                    properties:
                      autoCfg:
                        properties:
                          altNames:
                            description: |-
                              AltNames contains the domain names and IP addresses that will be added
                              to the x509 certificate SubAltNames fields. The values will be passed
                              directly to the x509.Certificate object.
                            properties:
                              dnsNames:
                                description: |-
                                  DNSNames is the expected array of DNS subject alternative names.
                                  if empty defaults to $(POD_NAME).$(ETCD_CLUSTER_NAME).$(POD_NAMESPACE).svc.cluster.local
                                items:
                                  type: string
                                type: array
                              ipAddresses:
                                description: IPs is the expected array of IP address
                                  subject alternative names.
                                items:
                                  type: string
                                type: array
                            type: object
                          caBundleSecret:
                            description: |-
                              CABundleSecret is the expected secret name with CABundle present. It's used
                              by each etcd POD to verify TLS communications with its peers or clients. If it isn't
                              provided, the CA included in the secret generated by certificate provider will be
                              used instead if present; otherwise, there is no way to verify TLS communications.
                            type: string
                          commonName:
                            description: |-
                              CommonName is the expected common name X509 certificate subject attribute.
                              Should have a length of 64 characters or fewer to avoid generating invalid CSRs.
                            type: string
                          organizations:
                            description: Organization is the expected array of Organization
                              names to be used on the Certificate.
                            items:
                              type: string
                            type: array
                          validityDuration:
                            description: |-
                              ValidityDuration is the expected duration until which the certificate will be valid,
                              expects in human-readable duration: 100d12h, if empty defaults to 90d
                            type: string
                        type: object
                      certManagerCfg:
                        properties:
                          altNames:
                            description: |-
                              AltNames contains the domain names and IP addresses that will be added
                              to the x509 certificate SubAltNames fields. The values will be passed
                              directly to the x509.Certificate object.
                            properties:
                              dnsNames:
                                description: |-
                                  DNSNames is the expected array of DNS subject alternative names.
                                  if empty defaults to $(POD_NAME).$(ETCD_CLUSTER_NAME).$(POD_NAMESPACE).svc.cluster.local
                                items:
                                  type: string
                                type: array
                              ipAddresses:
                                description: IPs is the expected array of IP address
                                  subject alternative names.
                                items:
                                  type: string
                                type: array
                            type: object
                          caBundleSecret:
                            description: |-
                              CABundleSecret is the expected secret name with CABundle present. It's used
                              by each etcd POD to verify TLS communications with its peers or clients. If it isn't
                              provided, the CA included in the secret generated by certificate provider will be
                              used instead if present; otherwise, there is no way to verify TLS communications.
                            type: string
                          commonName:
                            description: |-
                              CommonName is the expected common name X509 certificate subject attribute.
                              Should have a length of 64 characters or fewer to avoid generating invalid CSRs.
                            type: string
                          issuerKind:
                            description: IssuerKind is the expected kind of Issuer,
                              either "ClusterIssuer" or "Issuer"
                            type: string
                          issuerName:
                            description: IssuerName is the expected name of Issuer
                              required to issue a certificate
                            type: string
                          organizations:
                            description: Organization is the expected array of Organization
                              names to be used on the Certificate.
                            items:
                              type: string
                            type: array
                          validityDuration:
                            description: |-
                              ValidityDuration is the expected duration until which the certificate will be valid,
                              expects in human-readable duration: 100d12h, if empty defaults to 90d
                            type: string
                        required:
                        - issuerKind
                        - issuerName
                        type: object
                    type: object
                type: object
              version:
                description: Version is the expected version of the etcd container
                  image.
                type: string
            required:
            - size
            - version
            type: object
          status:
            description: EtcdClusterStatus defines the observed state of EtcdCluster.
            type: object
        type: object
    served: true
    storage: true
    subresources:
      status: {}<|MERGE_RESOLUTION|>--- conflicted
+++ resolved
@@ -46,7 +46,6 @@
                 items:
                   type: string
                 type: array
-<<<<<<< HEAD
               podTemplate:
                 description: PodTemplate is the pod template to use for the etcd cluster.
                 properties:
@@ -56,14 +55,12 @@
                     description: Annotations is the annotations to add to the pod.
                     type: object
                 type: object
-=======
               imageRegistry:
                 description: |-
                   ImageRegistry specifies the container registry that hosts the etcd images.
                   If unset, it defaults to the value provided via the controller's
                   --image-registry flag, which itself defaults to "gcr.io/etcd-development/etcd".
                 type: string
->>>>>>> 9c76f832
               size:
                 description: Size is the expected size of the etcd cluster.
                 minimum: 1
